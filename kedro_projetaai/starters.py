--- conflicted
+++ resolved
@@ -3,25 +3,8 @@
 
 STARTERS_REPO = 'git+https://github.com/ProjetaAi/projetaai-starters.git'
 
-# project_starters = [
-#     KedroStarterSpec(
-#         alias='projetaai',
-#         template_path=STARTERS_REPO,
-#         directory='for_projetaai/project/projetaai',
-#     ),
-#     KedroStarterSpec(
-#         alias='projetaai-multipipeline',
-#         template_path=STARTERS_REPO,
-#         directory='multipipeline',
-#     ),
-# ]
-
 project_starters = [
     KedroStarterSpec(
-<<<<<<< HEAD
-        alias='projetaai-multipipeline',
-        template_path="C:\\Users\\gustavo.machado\\Documents\\06_dev\\projetaai-starters\\multipipeline"
-=======
         alias='projetaai',
         template_path=STARTERS_REPO,
         directory='for_projetaai/project/projetaai',
@@ -30,6 +13,5 @@
         alias='projetaai_mp',
         template_path=STARTERS_REPO,
         directory='for_projetaai/project/projetaai_mp',
->>>>>>> 453cdd59
     )
 ]